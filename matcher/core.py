--- conflicted
+++ resolved
@@ -151,13 +151,4 @@
             self.set_assignments(encoder.decode_assignments(solution))
             self.set_alternates(
                 encoder.decode_alternates(solution, self.datasource.num_alternates))
-<<<<<<< HEAD
-            self.set_status(MATCHER_STATUS.COMPLETE)
-        else:
-            self.logger.debug('No Solution. Solver could not find a solution. Adjust your parameters')
-            self.set_status(
-                MATCHER_STATUS.NO_SOLUTION,
-                message='Solver could not find a solution. Adjust your parameters')
-=======
-            self.set_status('Complete')
->>>>>>> 58124430
+            self.set_status(MATCHER_STATUS.COMPLETE)