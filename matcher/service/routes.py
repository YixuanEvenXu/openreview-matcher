'''
Implements the Flask API endpoints.

TODO: could error handling be cleaner?
'''
import flask
import threading
import openreview

from matcher import Matcher
from .openreview_interface import ConfigNoteInterface

BLUEPRINT = flask.Blueprint('match', __name__)

class BadTokenException(Exception):
    '''Exception wrapper class for errors related to the user token'''
    pass

class MatcherStatusException(Exception):
    '''Exception wrapper class for errors related to the status of the Matcher'''
    pass

@BLUEPRINT.route('/match/test')
def test():
    '''Test endpoint.'''
    flask.current_app.logger.info('In test')
    return 'OpenReview Matcher (edges implementation)'

@BLUEPRINT.route('/match', methods=['POST', 'OPTIONS'])
def match():
    '''Main entry point into the app. Initiates a match run'''

    flask.current_app.logger.debug('Match request received')

    result = {}

    token = flask.request.headers.get('Authorization')
    if not token:
        # TODO: login to the openreview client with this token
        flask.current_app.logger.error('No Authorization token in headers')
        result['error'] = 'No Authorization token in headers'
        return flask.jsonify(result), 400
    try:
        config_note_id = flask.request.json['configNoteId']

        flask.current_app.logger.debug(
            'Request to assign reviewers for configId: {}'.format(config_note_id))

        openreview_client = openreview.Client(
            token=token,
            baseurl=flask.current_app.config['OPENREVIEW_BASEURL']
        )

        interface = ConfigNoteInterface(
            client=openreview_client,
            config_note_id=config_note_id,
            logger=flask.current_app.logger
        )

        if interface.config_note.content['status'] == 'Running':
            raise MatcherStatusException('Matcher is already running')
<<<<<<< HEAD
        if interface.config_note.content['status'] == 'Complete':
            raise MatcherStatusException('Match configured by {} is already complete'.format(config_note_id))

        interface.set_status('Running')
=======
>>>>>>> 02ba3743

        for invitation_id in interface.config_note.content['scores_specification']:
            try:
                openreview_client.get_invitation(invitation_id)
            except openreview.OpenReviewException as error_handle:
                interface.set_status('Error')
                raise error_handle

        interface.set_status('Running')

        flask.current_app.logger.debug('Running thread: {}'.format(config_note_id))

        thread = threading.Thread(
            target=Matcher(
                datasource=interface,
                on_set_status=interface.set_status,
                on_set_assignments=interface.set_assignments,
                on_set_alternates=interface.set_alternates,
                logger=flask.current_app.logger
            ).run
        )
        thread.start()

    except openreview.OpenReviewException as error_handle:
        flask.current_app.logger.error(str(error_handle))

        error_type = str(error_handle)
        status = 500

        if 'not found' in error_type.lower():
            status = 404
        elif 'forbidden' in error_type.lower():
            status = 403

        result['error'] = error_type
        return flask.jsonify(result), status

    except MatcherStatusException as error_handle:
        flask.current_app.logger.error(str(error_handle))
        result['error'] = str(error_handle)
        return flask.jsonify(result), 400

<<<<<<< HEAD
        return flask.jsonify(result), 400

    except BadTokenException as error_handle:
        flask.current_app.logger.error(str(error_handle))
        result['error'] = str(error_handle)

        interface.set_status('Error', 'Bad token')
=======
    except BadTokenException as error_handle:
        flask.current_app.logger.error(str(error_handle))
        result['error'] = str(error_handle)
        interface.set_status('Error', str(error_handle))
>>>>>>> 02ba3743

        return flask.jsonify(result), 400

    # For now, it seems like we need this broad Exception. How can we get rid of it?
    # pylint:disable=broad-except
    except Exception as error_handle:
        print('broad exception triggered')
        print(error_handle)
        result['error'] = 'Internal server error: {}'.format(error_handle)
        interface.set_status('Error', 'Internal server error')
        return flask.jsonify(result), 500

    else:
        flask.current_app.logger.debug('POST returns ' + str(result))
        return flask.jsonify(result), 200<|MERGE_RESOLUTION|>--- conflicted
+++ resolved
@@ -59,13 +59,10 @@
 
         if interface.config_note.content['status'] == 'Running':
             raise MatcherStatusException('Matcher is already running')
-<<<<<<< HEAD
         if interface.config_note.content['status'] == 'Complete':
             raise MatcherStatusException('Match configured by {} is already complete'.format(config_note_id))
-
+            
         interface.set_status('Running')
-=======
->>>>>>> 02ba3743
 
         for invitation_id in interface.config_note.content['scores_specification']:
             try:
@@ -108,20 +105,11 @@
         result['error'] = str(error_handle)
         return flask.jsonify(result), 400
 
-<<<<<<< HEAD
-        return flask.jsonify(result), 400
-
-    except BadTokenException as error_handle:
-        flask.current_app.logger.error(str(error_handle))
-        result['error'] = str(error_handle)
-
-        interface.set_status('Error', 'Bad token')
-=======
     except BadTokenException as error_handle:
         flask.current_app.logger.error(str(error_handle))
         result['error'] = str(error_handle)
         interface.set_status('Error', str(error_handle))
->>>>>>> 02ba3743
+
 
         return flask.jsonify(result), 400
 
