"""
Implements the Flask API endpoints.

TODO: could error handling be cleaner?
"""
import flask
import openreview
from flask_cors import CORS

from .openreview_interface import ConfigNoteInterfaceV1, ConfigNoteInterfaceV2
from ..core import MatcherStatus

BLUEPRINT = flask.Blueprint("match", __name__)
CORS(BLUEPRINT, supports_credentials=True)


class MatcherStatusException(Exception):
    """Exception wrapper class for errors related to the status of the Matcher"""

    pass


@BLUEPRINT.route("/match/test")
def test():
    """Test endpoint."""
    flask.current_app.logger.info("In test")
    return "OpenReview Matcher (random assignments)"


@BLUEPRINT.route("/match", methods=["POST"])
def match():
    """Main entry point into the app. Initiates a match run"""

    flask.current_app.logger.debug("Match request received")
    result = {}
    token = flask.request.headers.get("Authorization")
    if not token:
        flask.current_app.logger.error("No Authorization token in headers")
        result["error"] = "No Authorization token in headers"
        return flask.jsonify(result), 400
    try:
        config_note_id = flask.request.json["configNoteId"]

        flask.current_app.logger.debug(
            "Request to assign reviewers for configId: {}".format(
                config_note_id
            )
        )

        openreview_client = openreview.Client(
            token=token, baseurl=flask.current_app.config["OPENREVIEW_BASEURL"]
        )
        openreview_client_v2 = openreview.api.OpenReviewClient(
            token=token, baseurl=flask.current_app.config["OPENREVIEW_BASEURL_V2"]
        )

        try:
            openreview_client.get_note(config_note_id)
            interface = ConfigNoteInterfaceV1(
                client_v1=openreview_client,
                config_note_id=config_note_id,
                logger=flask.current_app.logger,
            )
        except openreview.OpenReviewException as e:
            if 'notfound' in str(e).lower():
                openreview_client_v2.get_note(config_note_id)
                interface = ConfigNoteInterfaceV2(
                    client_v2=openreview_client_v2,
                    config_note_id=config_note_id,
                    logger=flask.current_app.logger,
                )
            else:
                raise e
<<<<<<< HEAD
=======

>>>>>>> 3e46f593
        interface.validate_group(interface.match_group)
        openreview_client.impersonate(interface.venue_id)

        if interface.config_note.content["status"] == "Running":
            raise MatcherStatusException("Matcher is already running")
        if interface.config_note.content["status"] == "Complete":
            raise MatcherStatusException(
                "Match configured by {} is already complete".format(
                    config_note_id
                )
            )
        if interface.config_note.content["status"] == "Deploying":
            raise MatcherStatusException(
                "Match configured by {} is being deployed".format(
                    config_note_id
                )
            )
        if interface.config_note.content["status"] == "Deployed":
            raise MatcherStatusException(
                "Match configured by {} is already deployed".format(
                    config_note_id
                )
            )
        if interface.config_note.content["status"] == "Queued":
            raise MatcherStatusException(
                "Match configured by {} is already in queue.".format(
                    config_note_id
                )
            )

        solver_class = interface.config_note.content.get("solver", "MinMax")

        flask.current_app.logger.debug(
            "Solver class {} selected for configuration id {}".format(
                solver_class, config_note_id
            )
        )

        interface.set_status(MatcherStatus.QUEUED)

        from .celery_tasks import run_matching

        run_matching.apply_async(
            kwargs={
                "interface": interface,
                "solver_class": solver_class,
                "logger": flask.current_app.logger,
            },
            queue="matching",
            ignore_result=False,
            task_id=config_note_id,
        )

        flask.current_app.logger.debug(
            "Match for configuration has been queued: {}".format(
                config_note_id
            )
        )

    except openreview.OpenReviewException as exception:
        flask.current_app.logger.error(str(exception))

        error = exception.args[0]

        if isinstance(error, dict):
            status = error.get("status", 500)
            result = error
        else:
            status = 500

            if "not found" in error.lower():
                status = 404
                result["name"] = "NotFoundError"
            elif "forbidden" in error.lower():
                status = 403
                result["name"] = "ForbiddenError"

            result["message"] = error
        return flask.jsonify(result), status

    except MatcherStatusException as error_handle:
        flask.current_app.logger.error(str(error_handle))
        result["error"] = str(error_handle)
        return flask.jsonify(result), 400

    # For now, it seems like we need this broad Exception. How can we get rid of it?
    # pylint:disable=broad-except
    except Exception as error_handle:
        result["error"] = "Internal server error: {}".format(error_handle)
        return flask.jsonify(result), 500

    else:
        flask.current_app.logger.debug("POST returns " + str(result))
        return flask.jsonify(result), 200


@BLUEPRINT.route("/deploy", methods=["POST"])
def deploy():

    flask.current_app.logger.debug("Deploy request received")

    result = {}

    token = flask.request.headers.get("Authorization")
    if not token:
        flask.current_app.logger.error("No Authorization token in headers")
        result["error"] = "No Authorization token in headers"
        return flask.jsonify(result), 400
    try:
        config_note_id = flask.request.json["configNoteId"]

        flask.current_app.logger.debug(
            "Request to deploy reviewers for configId: {}".format(
                config_note_id
            )
        )

        openreview_client = openreview.Client(
            token=token, baseurl=flask.current_app.config["OPENREVIEW_BASEURL"]
        )
        openreview_client_v2 = openreview.api.OpenReviewClient(
            token=token, baseurl=flask.current_app.config["OPENREVIEW_BASEURL_V2"]
        )

        try:
            openreview_client.get_note(config_note_id)
            interface = ConfigNoteInterfaceV1(
                client=openreview_client,
                client_v2=openreview_client_v2,
                config_note_id=config_note_id,
                logger=flask.current_app.logger,
            )
        except openreview.OpenReviewException as e:
            if 'notfound' in str(e).lower():
                openreview_client_v2.get_note(config_note_id)
                interface = ConfigNoteInterfaceV2(
                    client=openreview_client,
                    client_v2=openreview_client_v2,
                    config_note_id=config_note_id,
                    logger=flask.current_app.logger,
                )
            else:
                raise e

        if interface.config_note.content["status"] not in [
            "Complete",
            "Deployment Error",
        ]:
            raise MatcherStatusException(
                "Matcher configuration is not complete"
            )

        from .celery_tasks import run_deployment

        run_deployment.apply_async(
            kwargs={
                "interface": interface,
                "logger": flask.current_app.logger,
            },
            queue="deployment",
            ignore_result=False,
            task_id=config_note_id,
        )

        flask.current_app.logger.debug(
            "Deployment for configuration has started: {}".format(
                config_note_id
            )
        )

    except openreview.OpenReviewException as exception:
        flask.current_app.logger.error(str(exception))

        error = exception.args[0]

        if isinstance(error, dict):
            status = error.get("status", 500)
            result = error
        else:
            status = 500

            if "not found" in error.lower():
                status = 404
                result["name"] = "NotFoundError"
            elif "forbidden" in error.lower():
                status = 403
                result["name"] = "ForbiddenError"

            result["message"] = error
        return flask.jsonify(result), status

    except MatcherStatusException as error_handle:
        flask.current_app.logger.error(str(error_handle))
        result["error"] = str(error_handle)
        return flask.jsonify(result), 400

    # For now, it seems like we need this broad Exception. How can we get rid of it?
    # pylint:disable=broad-except
    except Exception as error_handle:
        result["error"] = "Internal server error: {}".format(error_handle)
        return flask.jsonify(result), 500

    else:
        flask.current_app.logger.debug("POST returns " + str(result))
        return flask.jsonify(result), 200<|MERGE_RESOLUTION|>--- conflicted
+++ resolved
@@ -71,10 +71,6 @@
                 )
             else:
                 raise e
-<<<<<<< HEAD
-=======
-
->>>>>>> 3e46f593
         interface.validate_group(interface.match_group)
         openreview_client.impersonate(interface.venue_id)
 
