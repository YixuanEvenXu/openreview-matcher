"""A module for paper-reviewer assignment solvers"""

from .core import SolverException
from .minmax_solver import MinMaxSolver
from .simple_solver import SimpleSolver
from .randomized_solver import RandomizedSolver
from .fairflow import FairFlow
<<<<<<< HEAD
from .grrr import GRRR
=======
from .fairsequence import FairSequence
>>>>>>> 4e2c93b6
<|MERGE_RESOLUTION|>--- conflicted
+++ resolved
@@ -5,8 +5,4 @@
 from .simple_solver import SimpleSolver
 from .randomized_solver import RandomizedSolver
 from .fairflow import FairFlow
-<<<<<<< HEAD
-from .grrr import GRRR
-=======
-from .fairsequence import FairSequence
->>>>>>> 4e2c93b6
+from .fairsequence import FairSequence