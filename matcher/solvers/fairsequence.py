import math
import numpy as np
from sortedcontainers import SortedList
import time
import uuid
from .core import SolverException
import logging


class AStarException(Exception):
    pass


class PickingSequenceException(Exception):
    pass


class FairSequence(object):
    """
    Assign reviewers using a modified version of the Greedy Reviewer Round-Robin algorithm
    from I Will Have Order! Optimizing Orders for Fair Reviewer Assignment
    (https://arxiv.org/abs/2108.02126). This algorithm outputs an assignment that satisfies
    the weighted envy-free up to 1 item (WEF1) criterion. Each paper i has a "weight" equal to
    its demand for reviewers (k_i), and for all i, i's score for its own reviewers (v_i(A_i))
    is greater than or equal to (k_i/k_j)*v_i(A_j - r) for any paper j and some r given to j.

    Reviewers are assigned to papers one-by-one in priority order, with priority given to the papers with the
    lowest ratio of allocation size to demand. Ties in priority are resolved by assigning the reviewer-paper
    pair with the highest affinity. Some constraints apply to the selection process - most importantly,
    no paper can be assigned a reviewer that would cause a WEF1 violation. If this procedure fails to
    discover a complete, WEF1 allocation, we try the picking sequence again, allowing WEF1 violations
    during the process.
    """

    def __init__(
        self,
        minimums,
        maximums,
        demands,
        encoder,
        allow_zero_score_assignments=False,
        solution=None,
        logger=logging.getLogger(__name__),
    ):
        """
        Initialize a FairSequence matcher

        :param minimums: a list of integers specifying the minimum number of papers for each reviewer.
        :param maximums: a list of integers specifying the maximum number of papers for each reviewer.
        :param demands: a list of integers specifying the number of reviews required per paper.
        :param encoder: an Encoder class object used to get affinity and constraint matrices.
        :param allow_zero_score_assignments: bool to allow pairs with zero affinity in the solution.
            unknown matching scores default to 0. set to True to allow zero (unknown) affinity in solution.
        :param solution: a matrix of assignments (same shape as encoder.affinity_matrix)

        :return: initialized FairSequence matcher.
        """
        self.logger = logger
        self.allow_zero_score_assignments = allow_zero_score_assignments
        self.logger.debug("Init FairSequence")
        self.constraint_matrix = encoder.constraint_matrix.transpose()
        affinity_matrix = encoder.aggregate_score_matrix.transpose().astype(np.float64)

        self.maximums = np.array(maximums)
        self.minimums = np.array(minimums)
        self.demands = np.array(demands)

        self.affinity_matrix = affinity_matrix.copy()
        if not self.affinity_matrix.any():
            self.affinity_matrix = np.random.rand(*affinity_matrix.shape)

        self.orig_affinities = self.affinity_matrix.copy()

        self.num_reviewers = np.size(self.affinity_matrix, axis=0)
        self.num_papers = np.size(self.affinity_matrix, axis=1)

        if not self.allow_zero_score_assignments:
            # Find reviewers with no non-zero affinity edges after constraints are applied and remove their load_lb
            bad_affinity_reviewers = np.where(
                np.all(
                    (self.affinity_matrix * (self.constraint_matrix == 0))
                    == 0,
                    axis=1,
                )
            )[0]
            logging.debug(
                "Setting minimum load for {} reviewers to 0 "
                "because they do not have known affinity with any paper".format(
                    len(bad_affinity_reviewers)
                )
            )
            for rev_id in bad_affinity_reviewers:
                self.minimums[rev_id] = 0

        self.id = uuid.uuid4()
        self.solution = (
            solution
            if solution
            else np.zeros((self.num_reviewers, self.num_papers))
        )

        if self.affinity_matrix.shape != self.solution.shape:
            raise SolverException(
                "Affinity Matrix shape does not match the required shape. Affinity Matrix shape {}, expected shape {}".format(
                    self.affinity_matrix.shape, self.solution.shape
                )
            )

        self.best_revs = np.argsort(-1 * self.affinity_matrix, axis=0)
        self.max_affinity = np.max(self.affinity_matrix)
        self.safe_mode = True
        self.alpha = 1

        # This can be set True during some unit tests, but should not be set True in real settings.
        self.fixed_alpha = False

        self.solved = False
        self.logger.debug("End Init FairSequence")

    def _validate_input_range(self):
        """Validate if demand is in the range of min supply and max supply."""
        self.logger.debug("Checking if demand is in range")

        min_supply = np.sum(self.minimums)
        max_supply = np.sum(self.maximums)
        demand = np.sum(self.demands)

        self.logger.debug(
            "Total demand is ({}), min review supply is ({}), and max review supply is ({})".format(
                demand, min_supply, max_supply
            )
        )

        if demand > max_supply or demand < min_supply:
            raise SolverException(
                "Total demand ({}) is out of range when min review supply is ({}) and max review supply is ({})".format(
                    demand, min_supply, max_supply
                )
            )

        self.logger.debug("Finished checking input ranges")

    def objective_val(self):
        """Get the objective value of the RAP."""
        return np.sum(self.sol_as_mat() * self.orig_affinities)

    def sol_as_mat(self):
        if self.solved:
            return self.solution
        else:
            raise SolverException(
                "You must have executed solve() before calling this function"
            )

    def _is_valid_assignment(self, r, p, dict_alloc, previous_attained_scores):
        """Ensure that we can assign reviewer r to paper p without breaking WEF1.

        We have to check any paper p_prime that has chosen a reviewer which is worth
        less to it than the value of r to p_prime. If p_prime has only chosen better
        reviewers, then it will necessarily be WEF1.

        Args:
            r - (int) the id of the reviewer we want to add
            p - (int) the id of the paper to which we are adding r
            dict_alloc - (dict) the current allocation, maps papers to lists of reviewers
            previous_attained_scores - (1d numpy array) maps each paper to the lowest affinity
                                        for any reviewer it has been assigned

        Returns:
            True if r can be assigned to p without violating WEF1, False otherwise.
        """
        papers_to_check_against = set()
        for rev in dict_alloc[p] + [r]:
            papers_to_check_against |= set(
                np.where(
                    previous_attained_scores < self.affinity_matrix[rev, :]
                )[0].tolist()
            )

        for p_prime in papers_to_check_against:
            # p_prime's value for p's bundle, if we add r and remove the max value, then divide by p_prime's demand
            p_alloc_r = dict_alloc[p] + [r]
            p_alloc_r_affin = self.affinity_matrix[
                p_alloc_r, [p_prime] * len(p_alloc_r)
            ].tolist()
            other = sum(p_alloc_r_affin)
            max_val = max(p_alloc_r_affin)
            other -= max_val
            other /= self.demands[p]

            # p_prime's value for own bundle, divided by p_prime's demand
            p_prime_alloc = dict_alloc[p_prime]
            p_prime_affin = self.affinity_matrix[
                p_prime_alloc, [p_prime] * len(p_prime_alloc)
            ].tolist()
            curr = sum(p_prime_affin)
            curr /= self.demands[p_prime]

            # check wef1
            if other > curr and not math.isclose(other, curr):
                return False

        return True

    def _select_next_paper(
        self,
        matrix_alloc,
        dict_alloc,
        best_revs_map,
        current_reviewer_maximums,
        previous_attained_scores,
        paper_priorities,
    ):
        """Select the next paper to be assigned a reviewer

        Each paper i has priority |A_i|/k_i, where A_i is the set of reviewers already
        assigned to paper i, and k_i is the total demand of paper i. The
        paper with lowest priority is chosen, with ties broken by selecting the paper which
        will select a reviewer with the highest affinity.
        For rationale, please see:
        Weighted Envy-Freeness in Indivisible Item Allocation by Chakraborty et al. 2020 and
        I Will Have Order! Optimizing Orders for Fair Reviewer Assignment by Payan and Zick 2021.

        Args:
            matrix_alloc - (2d numpy array) the assignment of reviewers to papers
            dict_alloc - (dict) the current allocation, maps papers to lists of reviewers
            best_revs_map - (dict) maps from papers to lists of reviewers in decreasing affinity order
            current_reviewer_maximums - (1d numpy array) number of papers a reviewer can still be assigned
            previous_attained_scores - (1d numpy array) maps each paper to the lowest affinity
                                        for any reviewer it has been assigned
            paper_priorities - (SortedList) list of tuples (priority, paper_id), sorted by increasing priority

        Returns:
            The index of the next paper to assign a reviewer, the index of the reviewer,
            and the updated map to the best remaining reviewers per paper.
        """
        min_priority = paper_priorities[0][0]
        choice_set = paper_priorities.irange(
            minimum=(min_priority, -1), maximum=(min_priority, self.num_papers)
        )

        next_paper = None
        next_rev = None
        next_mg = -10000

        for _, p in choice_set:
            removal_set = []
            for r in best_revs_map[p]:
                if (
                    current_reviewer_maximums[r] <= 0
                    or matrix_alloc[r, p] > 0.5
                    or self.constraint_matrix[r, p] != 0
                    or (
                        math.isclose(self.affinity_matrix[r, p], 0)
                        and not self.allow_zero_score_assignments
                    )
                ):
                    removal_set.append(r)
                elif self.affinity_matrix[r, p] > next_mg:
                    # This agent might be the greedy choice.
                    # Check if this is a valid assignment, then make it the greedy choice if so.
                    # If not a valid assignment, go to the next reviewer for this agent.
                    if not self.safe_mode or self._is_valid_assignment(
                        r, p, dict_alloc, previous_attained_scores
                    ):
                        next_paper = p
                        next_rev = r
                        next_mg = self.affinity_matrix[r, p]
                        break
                else:
                    # This agent cannot be the greedy choice
                    break

            for r in removal_set:
                best_revs_map[p].remove(r)

            if next_mg == self.max_affinity:
                return next_paper, next_rev, best_revs_map
        return next_paper, next_rev, best_revs_map

    def _a_star(self, available_reviewers, choice_set, matrix_alloc):
        """Perform A* to determine the shortest sequence of swaps that will get us to a paper that needs a new reviewer.

        This function runs as a subroutine of _trade_and_assign. If there are multiple valid
        shortest sequences of swaps, break ties by selecting the least-cost sequence.

        Args:
            available_reviewers - (list) the reviewers that can still be assigned
            choice_set - (list) the papers which we wanted to assign a new reviewer to, but none of
                          them can directly receive any remaining reviewer
            matrix_alloc - (2d numpy array) the current assignment of reviewers to papers

        Returns:
            A tuple end_node=(final_reviewer, final_paper), the paper in the choice_set
            which will receive a new reviewer, and the A_star predecessor graph.
            final_paper will trade final_reviewer to the paper in the choice set, and receive
            a new reviewer from another paper or the pool of unassigned reviewers, and the swaps
            will continue down the chain.
        """
        open_set_pq = SortedList()
        open_set = set()
        parents = {}
        dists = {}

        for r in available_reviewers:
            open_set_pq.add((0, r, -1))
            open_set.add((r, -1))
            dists[(r, -1)] = 0

        while len(open_set_pq):
            curr = open_set_pq.pop(0)

            # The next nodes are any paper, reviewer pair where the
            # paper could swap out the reviewer with the current.
            curr_dist, curr_rev, curr_pap = curr
            open_set.remove((curr_rev, curr_pap))

            # Check if this reviewer can be assigned to any paper
            # in the choice set. If so, we are done
            for p in choice_set:
                if (
                    matrix_alloc[curr_rev, p] < 0.5
                    and self.constraint_matrix[curr_rev, p] == 0
                    and (
                         not math.isclose(self.affinity_matrix[curr_rev, p], 0)
                         or self.allow_zero_score_assignments
                         )
                ):
                    end_node = curr[1], curr[2]
                    paper_in_choice_set = p
                    return end_node, paper_in_choice_set, parents

            # Only let papers swap out reviewers for curr_rev if:
            # 1) They are different than curr_rev
            # 2) The paper isn't in the choice_set
            # 3) The paper does not have the curr_rev already
            # 4) There are no other constraints restricting that assignment
            allowed_edges = matrix_alloc.copy()
            allowed_edges[curr_rev, :] = 0
            allowed_edges[:, choice_set] = 0
            if curr_pap > -1:
                allowed_edges[:, curr_pap] = 0
            allowed_edges[np.where(self.constraint_matrix)] = 0
            if not self.allow_zero_score_assignments:
                allowed_edges[np.isclose(self.affinity_matrix, 0)] = 0

            # Only let papers swap reviewers for curr_rev if they value
            # curr_rev at least alpha * the value they're losing
            attained_scores = matrix_alloc * self.affinity_matrix
            attained_scores[curr_rev, :] = np.nan
            score_could_get_from_rev = self.affinity_matrix[curr_rev, :]

            w = np.where((score_could_get_from_rev >= self.alpha * attained_scores) * allowed_edges)

            for tup in zip(w[0], w[1]):
                d_tup = self.affinity_matrix[tup] - self.affinity_matrix[curr_rev, tup[1]] + np.max(self.affinity_matrix)
                if tup not in dists or d_tup + dists[(curr_rev, curr_pap)] < dists[tup]:
                    if tup not in open_set:
                        open_set.add(tup)
                        open_set_pq.add((d_tup, tup[0], tup[1]))
                    elif tup in open_set:
                        open_set.remove(tup)
                        open_set_pq.remove((dists[tup], tup[0], tup[1]))
                        open_set.add(tup)
                        open_set_pq.add((d_tup, tup[0], tup[1]))
                    parents[tup] = (curr_rev, curr_pap)
                    dists[tup] = d_tup + dists[(curr_rev, curr_pap)]

        raise AStarException("Could not find sequence of swaps to assign a new reviewer. Alpha=%.2f" % self.alpha)

    def _trade_and_assign(
        self,
        matrix_alloc,
        dict_alloc,
        current_reviewer_maximums,
        paper_priorities,
    ):
        """Select the next paper to assign a reviewer, potentially making trades with other papers to do so.

        This function is intended to run when _select_next_paper fails. It determines if, starting
        at any paper in the choice_set, there is a chain of papers such that each paper can pass
        a reviewer to its predecessor in the chain and receive a paper from its successor in the chain.
        The chain should end with the pool of remaining reviewers, so that a new reviewer is assigned.

        Args:
            matrix_alloc - (2d numpy array) the assignment of reviewers to papers
            dict_alloc - (dict) the current allocation, maps papers to lists of reviewers
            current_reviewer_maximums - (1d numpy array) number of papers a reviewer can still be assigned
            paper_priorities - (SortedList) list of tuples (priority, paper_id), sorted by increasing priority

        Returns:
            The updated allocation in both matrix and dict format, the (unique) paper whose bundle size
            increased by 1, and the reviewer assigned from the pool of unassigned reviewers.
        """
        min_priority = paper_priorities[0][0]
        choice_set = paper_priorities.irange(
            minimum=(min_priority, -1), maximum=(min_priority, self.num_papers)
        )
        choice_set = [p[1] for p in choice_set]
        available_reviewers = np.where(current_reviewer_maximums > 0)[0].tolist()

        end_node, paper_in_choice_set, parents = self._a_star(available_reviewers, choice_set, matrix_alloc)

        # Reconstruct the path
        path = []
        curr = end_node
        path.append(curr)
        while curr in parents:
            curr = parents[curr]
            path.append(curr)

        # Make the reviewer transfers
        path = path[::-1]
        new_reviewer = path[0][0]
        for curr_rev, curr_pap in path[1:]:
            assert matrix_alloc[curr_rev, curr_pap] > 0.5
            assert curr_rev in dict_alloc[curr_pap]
            matrix_alloc[curr_rev, curr_pap] = 0
            dict_alloc[curr_pap].remove(curr_rev)

            matrix_alloc[new_reviewer, curr_pap] = 1
            dict_alloc[curr_pap].append(curr_rev)

            new_reviewer = curr_rev

        return matrix_alloc, dict_alloc, paper_in_choice_set, new_reviewer

    def greedy_wef1(self):
        """Compute a WEF1 assignment via a picking sequence.

        Args:
            None

        Returns:
            A 2d numpy array with a WEF1 partial allocation to the papers.
            The array has the same shape as self.affinity_matrix, with a 1 in the i, j
            entry when reviewer i is assigned to paper j (and 0 otherwise).
        """
        matrix_alloc = np.zeros(self.affinity_matrix.shape, dtype=bool)
        dict_alloc = {p: list() for p in range(self.num_papers)}
        maximums_copy = self.maximums.copy()

        best_revs_map = {}
        for p in range(self.num_papers):
            best_revs_map[p] = self.best_revs[:, p].tolist()

        previous_attained_scores = np.ones(self.num_papers) * 1000

        paper_priorities = SortedList(
            [(0.0, p) for p in range(self.num_papers)]
        )

        remaining_demand = np.sum(self.demands)
        required_for_min = np.copy(self.minimums)
        demand_required_for_min = np.sum(required_for_min)
        been_restricted = False

        self.logger.debug(
            "#info FairSequence:total paper demand is %d" % remaining_demand
        )
        start = time.time()

        while remaining_demand:
            if remaining_demand % 1000 == 0:
                self.logger.debug(
                    "#info FairSequence:remaining paper demand is %d"
                    % remaining_demand
                )
                self.logger.debug(
                    "#info FairSequence:total time elapsed: %s s"
                    % (time.time() - start)
                )

            next_paper, next_rev, best_revs_map = self._select_next_paper(
                matrix_alloc,
                dict_alloc,
                best_revs_map,
                maximums_copy,
                previous_attained_scores,
                paper_priorities,
            )

            if next_paper is None:
                if self.safe_mode:
                    raise PickingSequenceException("Could not find a WEF1 picking sequence.")
                else:
                    try:
                        matrix_alloc, dict_alloc, next_paper, next_rev = self._trade_and_assign(
                            matrix_alloc,
                            dict_alloc,
                            maximums_copy,
                            paper_priorities,
                        )
                    except AStarException as e:
                        raise PickingSequenceException("Could not find a picking sequence with transfers:\n%s" % e)

            matrix_alloc[next_rev, next_paper] = 1
            dict_alloc[next_paper].append(next_rev)
            previous_attained_scores[next_paper] = min(
                self.affinity_matrix[next_rev, next_paper],
                previous_attained_scores[next_paper],
            )
            paper_priorities.remove((paper_priorities[0][0], next_paper))
            paper_priorities.add(
                (
                    len(dict_alloc[next_paper]) / self.demands[next_paper],
                    next_paper,
                )
            )

            maximums_copy[next_rev] -= 1
            remaining_demand -= 1
            if required_for_min[next_rev] > 0.1:
                required_for_min[next_rev] -= 1
                demand_required_for_min -= 1
            if (
                not been_restricted
                and demand_required_for_min >= remaining_demand
            ):
                self.logger.debug(
                    "#info FairSequence:remaining paper demand (%d) equals total remaining reviewer load LBs ("
                    "%d), restricting reviewer supply"
                    % (remaining_demand, demand_required_for_min)
                )
                maximums_copy = np.copy(required_for_min)

        return matrix_alloc

    def solve(self):
        """Run a WEF1 assignment that maximizes the affinity at each step.

        Args:
            None

        Returns:
            The solution as a matrix.
        """

        self._validate_input_range()

        improper_papers = np.any(self.demands == 0)
        if improper_papers:
            proper_papers = np.where(self.demands > 0)[0]

            self.logger.debug(
                "#info FairSequence:Found %d papers with 0 demand, removing them for now"
                % (self.num_papers - proper_papers.shape[0])
            )

            saved_demands = np.copy(self.demands)
            saved_constraint_matrix = np.copy(self.constraint_matrix)
            saved_affinity_matrix = np.copy(self.affinity_matrix)

            self.demands = self.demands[proper_papers]
            self.constraint_matrix = self.constraint_matrix[:, proper_papers]
            self.affinity_matrix = self.affinity_matrix[:, proper_papers]
            self.best_revs = self.best_revs[:, proper_papers]
            self.num_papers = proper_papers.size

<<<<<<< HEAD
        try:
            start = time.time()
            self.solution = self.greedy_wef1()
            self.logger.debug("#info FairSequence:greedy_wef1 took %s s" % (time.time() - start))
        except PickingSequenceException:
=======
        start = time.time()
        self.solution = self.greedy_wef1()
        self.logger.debug(
            "#info FairSequence:greedy_wef1 took %s s" % (time.time() - start)
        )

        if self.solution is None:
>>>>>>> ea34bb88
            self.logger.debug(
                "Unable to find a WEF1 allocation satisfying all papers' demands. "
                "Falling back to picking sequence without WEF1 guarantees."
            )
            self.safe_mode = False

<<<<<<< HEAD
            if self.fixed_alpha:
                try:
                    start = time.time()
                    self.solution = self.greedy_wef1()
                    self.logger.debug("#info FairSequence:greedy_wef1 (safe_mode off) took %s s" % (time.time() - start))
                except PickingSequenceException:
                    raise SolverException(
                        "Solver could not find a solution. Adjust your parameters."
                    )
            else:
                for alpha in [1.0, 0.75, 0.5, 0.25, 0.0]:
                    try:
                        self.alpha = alpha
                        start = time.time()
                        self.solution = self.greedy_wef1()
                        self.logger.debug(
                            "#info FairSequence:greedy_wef1 (safe_mode off) took %s s" % (time.time() - start))
                        break
                    except PickingSequenceException as e:
                        self.logger.debug(e)
                        if self.alpha == 0.0:
                            raise SolverException(
                                "Solver could not find a solution. Adjust your parameters."
                            )
=======
            start = time.time()
            self.solution = self.greedy_wef1()
            self.logger.debug(
                "#info FairSequence:greedy_wef1 (safe_mode off) took %s s"
                % (time.time() - start)
            )

            if self.solution is None:
                raise SolverException(
                    "Solver could not find a solution. Adjust your parameters."
                )
>>>>>>> ea34bb88

        if improper_papers:
            self.logger.debug(
                "#info FairSequence:Adding back papers with 0 demand"
            )
            self.demands = saved_demands
            self.constraint_matrix = saved_constraint_matrix
            self.affinity_matrix = saved_affinity_matrix

            n = self.affinity_matrix.shape[0]
            idx = 0
            soln = np.zeros(self.affinity_matrix.shape, dtype=bool)
            for i in range(n):
                if i in proper_papers:
                    soln[:, i] = self.solution[:, idx]
                    idx += 1
            self.solution = soln

        self.logger.debug(
            "#info FairSequence:objective score of solution is {}".format(
                np.sum(self.affinity_matrix * self.solution)
            )
        )

        self.solved = True
        return self.sol_as_mat().transpose()<|MERGE_RESOLUTION|>--- conflicted
+++ resolved
@@ -557,33 +557,26 @@
             self.best_revs = self.best_revs[:, proper_papers]
             self.num_papers = proper_papers.size
 
-<<<<<<< HEAD
         try:
             start = time.time()
             self.solution = self.greedy_wef1()
-            self.logger.debug("#info FairSequence:greedy_wef1 took %s s" % (time.time() - start))
+            self.logger.debug(
+                "#info FairSequence:greedy_wef1 took %s s" % (time.time() - start)
+            )
         except PickingSequenceException:
-=======
-        start = time.time()
-        self.solution = self.greedy_wef1()
-        self.logger.debug(
-            "#info FairSequence:greedy_wef1 took %s s" % (time.time() - start)
-        )
-
-        if self.solution is None:
->>>>>>> ea34bb88
             self.logger.debug(
                 "Unable to find a WEF1 allocation satisfying all papers' demands. "
                 "Falling back to picking sequence without WEF1 guarantees."
             )
             self.safe_mode = False
 
-<<<<<<< HEAD
             if self.fixed_alpha:
                 try:
                     start = time.time()
                     self.solution = self.greedy_wef1()
-                    self.logger.debug("#info FairSequence:greedy_wef1 (safe_mode off) took %s s" % (time.time() - start))
+                    self.logger.debug(
+                        "#info FairSequence:greedy_wef1 (safe_mode off) took %s s" % (time.time() - start)
+                    )
                 except PickingSequenceException:
                     raise SolverException(
                         "Solver could not find a solution. Adjust your parameters."
@@ -595,7 +588,8 @@
                         start = time.time()
                         self.solution = self.greedy_wef1()
                         self.logger.debug(
-                            "#info FairSequence:greedy_wef1 (safe_mode off) took %s s" % (time.time() - start))
+                            "#info FairSequence:greedy_wef1 (safe_mode off) took %s s" % (time.time() - start)
+                        )
                         break
                     except PickingSequenceException as e:
                         self.logger.debug(e)
@@ -603,19 +597,6 @@
                             raise SolverException(
                                 "Solver could not find a solution. Adjust your parameters."
                             )
-=======
-            start = time.time()
-            self.solution = self.greedy_wef1()
-            self.logger.debug(
-                "#info FairSequence:greedy_wef1 (safe_mode off) took %s s"
-                % (time.time() - start)
-            )
-
-            if self.solution is None:
-                raise SolverException(
-                    "Solver could not find a solution. Adjust your parameters."
-                )
->>>>>>> ea34bb88
 
         if improper_papers:
             self.logger.debug(
