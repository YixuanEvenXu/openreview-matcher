"""
End-to-end integration tests with OpenReview server.
"""

import json
import time
import requests
import pytest
import openreview
import logging
import datetime

from matcher.service.openreview_interface import ConfigNoteInterface
from matcher.solvers import SolverException

from conftest import clean_start_conference, wait_for_status


<<<<<<< HEAD
def test_integration_basic(openreview_context, celery_app, celery_worker):
    """
    Basic integration test. Makes use of the OpenReview Builder
    """
    openreview_client = openreview_context['openreview_client']
    test_client = openreview_context['test_client']
=======
def test_integration_basic(openreview_context):
    """
    Basic integration test. Makes use of the OpenReview Builder
    """
    openreview_client = openreview_context["openreview_client"]
    test_client = openreview_context["test_client"]
>>>>>>> 385f6e79

    conference_id = "AKBC.ws/2019/Conference"
    num_reviewers = 10
    num_papers = 10
    reviews_per_paper = 3
    max_papers = 5
    min_papers = 1
    alternates = 0

    conference = clean_start_conference(
        openreview_client,
        conference_id,
        num_reviewers,
        num_papers,
        reviews_per_paper,
    )

    reviewers_id = conference.get_reviewers_id()

    config = {
        "title": "integration-test",
        "user_demand": str(reviews_per_paper),
        "max_papers": str(max_papers),
        "min_papers": str(min_papers),
        "alternates": str(alternates),
        "config_invitation": "{}/-/Assignment_Configuration".format(
            reviewers_id
        ),
        "paper_invitation": conference.get_blind_submission_id(),
        "assignment_invitation": conference.get_paper_assignment_id(
            reviewers_id
        ),
        "deployed_assignment_invitation": conference.get_paper_assignment_id(
            reviewers_id, deployed=True
        ),
        "invite_assignment_invitation": conference.get_paper_assignment_id(
            reviewers_id, invite=True
        ),
        "aggregate_score_invitation": "{}/-/Aggregate_Score".format(
            reviewers_id
        ),
        "conflicts_invitation": conference.get_conflict_score_id(reviewers_id),
        "custom_max_papers_invitation": "{}/-/Custom_Max_Papers".format(
            reviewers_id
        ),
        "match_group": reviewers_id,
        "scores_specification": {
            conference.get_affinity_score_id(reviewers_id): {
                "weight": 1.0,
                "default": 0.0,
            }
        },
        "status": "Initialized",
        "solver": "FairFlow",
    }

    config_note = openreview.Note(
        **{
            "invitation": "{}/-/Assignment_Configuration".format(reviewers_id),
            "readers": [conference.get_id()],
            "writers": [conference.get_id()],
            "signatures": [conference.get_id()],
            "content": config,
        }
    )

    config_note = openreview_client.post_note(config_note)
    assert config_note

    response = test_client.post(
        "/match",
        data=json.dumps({"configNoteId": config_note.id}),
        content_type="application/json",
        headers=openreview_client.headers,
    )
    assert response.status_code == 200

    matcher_status = wait_for_status(openreview_client, config_note.id)
    assert matcher_status.content["status"] == "Complete"

<<<<<<< HEAD
    paper_assignment_edges = openreview_client.get_edges(label='integration-test',
                                                         invitation=conference.get_paper_assignment_id(
                                                             conference.get_reviewers_id()))
=======
    paper_assignment_edges = openreview_client.get_edges(
        label="integration-test",
        invitation=conference.get_paper_assignment_id(
            conference.get_reviewers_id()
        ),
    )
>>>>>>> 385f6e79

    assert len(paper_assignment_edges) == num_papers * reviews_per_paper


<<<<<<< HEAD
def test_integration_supply_mismatch_error(openreview_context, celery_app, celery_worker):
    """
    Basic integration test. Makes use of the OpenReview Builder
    """
    openreview_client = openreview_context['openreview_client']
    test_client = openreview_context['test_client']
=======
def test_integration_supply_mismatch_error(openreview_context):
    """
    Basic integration test. Makes use of the OpenReview Builder
    """
    openreview_client = openreview_context["openreview_client"]
    test_client = openreview_context["test_client"]
>>>>>>> 385f6e79

    conference_id = "AKBC.ws/2019/Conference"
    num_reviewers = 10
    num_papers = 10
    reviews_per_paper = 10  # impossible!
    max_papers = 1
    min_papers = 1
    alternates = 0

    conference = clean_start_conference(
        openreview_client,
        conference_id,
        num_reviewers,
        num_papers,
        reviews_per_paper,
    )

    reviewers_id = conference.get_reviewers_id()

    config = {
        "title": "integration-test-2",
        "user_demand": str(reviews_per_paper),
        "max_papers": str(max_papers),
        "min_papers": str(min_papers),
        "alternates": str(alternates),
        "config_invitation": "{}/-/Assignment_Configuration".format(
            reviewers_id
        ),
        "paper_invitation": conference.get_blind_submission_id(),
        "assignment_invitation": conference.get_paper_assignment_id(
            reviewers_id
        ),
        "deployed_assignment_invitation": conference.get_paper_assignment_id(
            reviewers_id, deployed=True
        ),
        "invite_assignment_invitation": conference.get_paper_assignment_id(
            reviewers_id, invite=True
        ),
        "aggregate_score_invitation": "{}/-/Aggregate_Score".format(
            reviewers_id
        ),
        "conflicts_invitation": conference.get_conflict_score_id(reviewers_id),
        "custom_max_papers_invitation": "{}/-/Custom_Max_Papers".format(
            reviewers_id
        ),
        "match_group": reviewers_id,
        "scores_specification": {
            conference.get_affinity_score_id(reviewers_id): {
                "weight": 1.0,
                "default": 0.0,
            }
        },
        "status": "Initialized",
        "solver": "FairFlow",
    }

    config_note = openreview.Note(
        **{
            "invitation": "{}/-/Assignment_Configuration".format(reviewers_id),
            "readers": [conference.get_id()],
            "writers": [conference.get_id()],
            "signatures": [conference.get_id()],
            "content": config,
        }
    )

    config_note = openreview_client.post_note(config_note)
    assert config_note

    response = test_client.post(
        "/match",
        data=json.dumps({"configNoteId": config_note.id}),
        content_type="application/json",
        headers=openreview_client.headers,
    )
    assert response.status_code == 200

    matcher_status = wait_for_status(openreview_client, config_note.id)
<<<<<<< HEAD
    assert matcher_status.content['status'] == 'No Solution'
    assert matcher_status.content[
               'error_message'] == 'Total demand (200) is out of range when min review supply is (10) and max review supply is (10)'

    paper_assignment_edges = openreview_client.get_edges(label='integration-test-2',
                                                         invitation=conference.get_paper_assignment_id(
                                                             conference.get_reviewers_id()))
=======
    assert matcher_status.content["status"] == "No Solution"
    assert (
        matcher_status.content["error_message"]
        == "Total demand (200) is out of range when min review supply is (10) and max review supply is (10)"
    )

    paper_assignment_edges = openreview_client.get_edges(
        label="integration-test-2",
        invitation=conference.get_paper_assignment_id(
            conference.get_reviewers_id()
        ),
    )
>>>>>>> 385f6e79

    assert len(paper_assignment_edges) == 0


<<<<<<< HEAD
def test_integration_demand_out_of_supply_range_error(openreview_context, celery_app, celery_worker):
    """
    Test to check that a No Solution is observed when demand is not in the range of min and max supply
    """
    openreview_client = openreview_context['openreview_client']
    test_client = openreview_context['test_client']
=======
def test_integration_demand_out_of_supply_range_error(openreview_context):
    """
    Test to check that a No Solution is observed when demand is not in the range of min and max supply
    """
    openreview_client = openreview_context["openreview_client"]
    test_client = openreview_context["test_client"]
>>>>>>> 385f6e79

    conference_id = "ICLR.cc/2035/Conference"
    num_reviewers = 10
    num_papers = 10
    reviews_per_paper = 3
    max_papers = 5
    min_papers = 4
    alternates = 0

    conference = clean_start_conference(
        openreview_client,
        conference_id,
        num_reviewers,
        num_papers,
        reviews_per_paper,
    )

    reviewers_id = conference.get_reviewers_id()

    config = {
        "title": "integration-test",
        "user_demand": str(reviews_per_paper),
        "max_papers": str(max_papers),
        "min_papers": str(min_papers),
        "alternates": str(alternates),
        "config_invitation": "{}/-/Assignment_Configuration".format(
            reviewers_id
        ),
        "paper_invitation": conference.get_blind_submission_id(),
        "assignment_invitation": conference.get_paper_assignment_id(
            reviewers_id
        ),
        "deployed_assignment_invitation": conference.get_paper_assignment_id(
            reviewers_id, deployed=True
        ),
        "invite_assignment_invitation": conference.get_paper_assignment_id(
            reviewers_id, invite=True
        ),
        "aggregate_score_invitation": "{}/-/Aggregate_Score".format(
            reviewers_id
        ),
        "conflicts_invitation": conference.get_conflict_score_id(reviewers_id),
        "custom_max_papers_invitation": "{}/-/Custom_Max_Papers".format(
            reviewers_id
        ),
        "match_group": reviewers_id,
        "scores_specification": {
            conference.get_affinity_score_id(reviewers_id): {
                "weight": 1.0,
                "default": 0.0,
            }
        },
        "status": "Initialized",
        "solver": "FairFlow",
    }

    config_note = openreview.Note(
        **{
            "invitation": "{}/-/Assignment_Configuration".format(reviewers_id),
            "readers": [conference.get_id()],
            "writers": [conference.get_id()],
            "signatures": [conference.get_id()],
            "content": config,
        }
    )

    config_note = openreview_client.post_note(config_note)
    assert config_note

    response = test_client.post(
        "/match",
        data=json.dumps({"configNoteId": config_note.id}),
        content_type="application/json",
        headers=openreview_client.headers,
    )
    assert response.status_code == 200

    matcher_status = wait_for_status(openreview_client, config_note.id)
<<<<<<< HEAD
    assert matcher_status.content['status'] == 'No Solution'
    assert matcher_status.content[
               'error_message'] == 'Total demand (30) is out of range when min review supply is (40) and max review supply is (50)'

    paper_assignment_edges = openreview_client.get_edges(label='integration-test',
                                                         invitation=conference.get_paper_assignment_id(
                                                             conference.get_reviewers_id()))
=======
    assert matcher_status.content["status"] == "No Solution"
    assert (
        matcher_status.content["error_message"]
        == "Total demand (30) is out of range when min review supply is (40) and max review supply is (50)"
    )

    paper_assignment_edges = openreview_client.get_edges(
        label="integration-test",
        invitation=conference.get_paper_assignment_id(
            conference.get_reviewers_id()
        ),
    )
>>>>>>> 385f6e79

    assert len(paper_assignment_edges) == 0


<<<<<<< HEAD
def test_integration_no_scores(openreview_context, celery_app, celery_worker):
    """
    Basic integration test. Makes use of the OpenReview Builder
    """
    openreview_client = openreview_context['openreview_client']
    test_client = openreview_context['test_client']
=======
def test_integration_no_scores(openreview_context):
    """
    Basic integration test. Makes use of the OpenReview Builder
    """
    openreview_client = openreview_context["openreview_client"]
    test_client = openreview_context["test_client"]
>>>>>>> 385f6e79

    conference_id = "AKBC.ws/2020/Conference"
    num_reviewers = 10
    num_papers = 10
    reviews_per_paper = 3
    max_papers = 5
    min_papers = 1
    alternates = 0

    conference = clean_start_conference(
        openreview_client,
        conference_id,
        num_reviewers,
        num_papers,
        reviews_per_paper,
    )

    reviewers_id = conference.get_reviewers_id()

    config = {
        "title": "integration-test",
        "user_demand": str(reviews_per_paper),
        "max_papers": str(max_papers),
        "min_papers": str(min_papers),
        "alternates": str(alternates),
        "config_invitation": "{}/-/Assignment_Configuration".format(
            reviewers_id
        ),
        "paper_invitation": conference.get_blind_submission_id(),
        "assignment_invitation": conference.get_paper_assignment_id(
            reviewers_id
        ),
        "deployed_assignment_invitation": conference.get_paper_assignment_id(
            reviewers_id, deployed=True
        ),
        "invite_assignment_invitation": conference.get_paper_assignment_id(
            reviewers_id, invite=True
        ),
        "aggregate_score_invitation": "{}/-/Aggregate_Score".format(
            reviewers_id
        ),
        "conflicts_invitation": conference.get_conflict_score_id(reviewers_id),
        "custom_max_papers_invitation": "{}/-/Custom_Max_Papers".format(
            reviewers_id
        ),
        "match_group": reviewers_id,
        "status": "Initialized",
        "solver": "FairFlow",
        "allow_zero_score_assignments": "Yes",
    }

    config_note = openreview.Note(
        **{
            "invitation": "{}/-/Assignment_Configuration".format(reviewers_id),
            "readers": [conference.get_id()],
            "writers": [conference.get_id()],
            "signatures": [conference.get_id()],
            "content": config,
        }
    )

    config_note = openreview_client.post_note(config_note)
    assert config_note

    response = test_client.post(
        "/match",
        data=json.dumps({"configNoteId": config_note.id}),
        content_type="application/json",
        headers=openreview_client.headers,
    )
    assert response.status_code == 200

    matcher_status = wait_for_status(openreview_client, config_note.id)

    config_note = openreview_client.get_note(config_note.id)
    assert matcher_status.content["status"] == "Complete"

<<<<<<< HEAD
    paper_assignment_edges = openreview_client.get_edges(label='integration-test',
                                                         invitation=conference.get_paper_assignment_id(
                                                             conference.get_reviewers_id()))
=======
    paper_assignment_edges = openreview_client.get_edges(
        label="integration-test",
        invitation=conference.get_paper_assignment_id(
            conference.get_reviewers_id()
        ),
    )
>>>>>>> 385f6e79

    assert len(paper_assignment_edges) == num_papers * reviews_per_paper


<<<<<<< HEAD
def test_routes_invalid_invitation(openreview_context, celery_app, celery_worker):
    """"""
    openreview_client = openreview_context['openreview_client']
    test_client = openreview_context['test_client']
=======
def test_routes_invalid_invitation(openreview_context):
    """"""
    openreview_client = openreview_context["openreview_client"]
    test_client = openreview_context["test_client"]
>>>>>>> 385f6e79

    conference_id = "AKBC.ws/2019/Conference"
    num_reviewers = 10
    num_papers = 10
    reviews_per_paper = 3
    max_papers = 5
    min_papers = 1
    alternates = 0

    conference = clean_start_conference(
        openreview_client,
        conference_id,
        num_reviewers,
        num_papers,
        reviews_per_paper,
    )

    reviewers_id = conference.get_reviewers_id()

    config = {
        "title": "integration-test",
        "user_demand": str(reviews_per_paper),
        "max_papers": str(max_papers),
        "min_papers": str(min_papers),
        "alternates": str(alternates),
        "config_invitation": "{}/-/Assignment_Configuration".format(
            reviewers_id
        ),
        "paper_invitation": conference.get_blind_submission_id(),
        "assignment_invitation": conference.get_paper_assignment_id(
            reviewers_id
        ),
        "deployed_assignment_invitation": conference.get_paper_assignment_id(
            reviewers_id, deployed=True
        ),
        "invite_assignment_invitation": conference.get_paper_assignment_id(
            reviewers_id, invite=True
        ),
        "aggregate_score_invitation": "{}/-/Aggregate_Score".format(
            reviewers_id
        ),
        "conflicts_invitation": conference.get_conflict_score_id(reviewers_id),
        "custom_max_papers_invitation": "{}/-/Custom_Max_Papers".format(
            reviewers_id
        ),
        "match_group": reviewers_id,
        "scores_specification": {
            # conference.get_affinity_score_id(reviewers_id): {
            #     'weight': 1.0,
            #     'default': 0.0
            # },
            "<some_invalid_invitation>": {"weight": 1.0, "default": 0.0}
        },
        "status": "Initialized",
        "solver": "FairFlow",
    }

    config_note = openreview.Note(
        **{
            "invitation": "{}/-/Assignment_Configuration".format(reviewers_id),
            "readers": [conference.get_id()],
            "writers": [conference.get_id()],
            "signatures": [conference.get_id()],
            "content": config,
        }
    )

    config_note = openreview_client.post_note(config_note)
    assert config_note

    invalid_invitation_response = test_client.post(
        "/match",
        data=json.dumps({"configNoteId": config_note.id}),
        content_type="application/json",
        headers=openreview_client.headers,
    )
    assert invalid_invitation_response.status_code == 404

    config_note = openreview_client.get_note(config_note.id)
    assert config_note.content["status"] == "Error"


<<<<<<< HEAD

def test_routes_missing_header(openreview_context, celery_app, celery_worker):
    """request with missing header should response with 400"""
    openreview_client = openreview_context['openreview_client']
    test_client = openreview_context['test_client']
=======
def test_routes_missing_header(openreview_context):
    """request with missing header should response with 400"""
    openreview_client = openreview_context["openreview_client"]
    test_client = openreview_context["test_client"]
>>>>>>> 385f6e79

    conference_id = "AKBC.ws/2019/Conference"
    num_reviewers = 10
    num_papers = 10
    reviews_per_paper = 3
    max_papers = 5
    min_papers = 1
    alternates = 0

    conference = clean_start_conference(
        openreview_client,
        conference_id,
        num_reviewers,
        num_papers,
        reviews_per_paper,
    )

    reviewers_id = conference.get_reviewers_id()

    config = {
        "title": "integration-test",
        "user_demand": str(reviews_per_paper),
        "max_papers": str(max_papers),
        "min_papers": str(min_papers),
        "alternates": str(alternates),
        "config_invitation": "{}/-/Assignment_Configuration".format(
            reviewers_id
        ),
        "paper_invitation": conference.get_blind_submission_id(),
        "assignment_invitation": conference.get_paper_assignment_id(
            reviewers_id
        ),
        "deployed_assignment_invitation": conference.get_paper_assignment_id(
            reviewers_id, deployed=True
        ),
        "invite_assignment_invitation": conference.get_paper_assignment_id(
            reviewers_id, invite=True
        ),
        "aggregate_score_invitation": "{}/-/Aggregate_Score".format(
            reviewers_id
        ),
        "conflicts_invitation": conference.get_conflict_score_id(reviewers_id),
        "custom_max_papers_invitation": "{}/-/Custom_Max_Papers".format(
            reviewers_id
        ),
        "match_group": reviewers_id,
        "scores_specification": {
            conference.get_affinity_score_id(reviewers_id): {
                "weight": 1.0,
                "default": 0.0,
            }
        },
        "status": "Initialized",
        "solver": "FairFlow",
    }

    config_note = openreview.Note(
        **{
            "invitation": "{}/-/Assignment_Configuration".format(reviewers_id),
            "readers": [conference.get_id()],
            "writers": [conference.get_id()],
            "signatures": [conference.get_id()],
            "content": config,
        }
    )

    config_note = openreview_client.post_note(config_note)
    assert config_note

    missing_header_response = test_client.post(
        "/match",
        data=json.dumps({"configNoteId": config_note.id}),
        content_type="application/json",
    )
    assert missing_header_response.status_code == 400


<<<<<<< HEAD
def test_routes_missing_config(openreview_context, celery_app, celery_worker):
=======
def test_routes_missing_config(openreview_context):
>>>>>>> 385f6e79
    """should return 404 if config note doesn't exist"""

    openreview_client = openreview_context["openreview_client"]
    test_client = openreview_context["test_client"]

    missing_config_response = test_client.post(
        "/match",
        data=json.dumps({"configNoteId": "BAD_CONFIG_NOTE_ID"}),
        content_type="application/json",
        headers=openreview_client.headers,
    )
    assert missing_config_response.status_code == 404


@pytest.mark.skip  # TODO: fix the authorization so that this test passes.
def test_routes_bad_token(openreview_context):
    """should return 400 if token is bad"""
<<<<<<< HEAD
    openreview_client = openreview_context['openreview_client']
    test_client = openreview_context['test_client']
    app = openreview_context['app']
=======
    openreview_client = openreview_context["openreview_client"]
    test_client = openreview_context["test_client"]
    app = openreview_context["app"]
>>>>>>> 385f6e79

    bad_token_response = test_client.post(
        "/match",
        data=json.dumps({"configNoteId": "BAD_CONFIG_NOTE_ID"}),
        content_type="application/json",
        headers={"Authorization": "BAD_TOKEN"},
    )
    assert bad_token_response.status_code == 400


@pytest.mark.skip  # TODO: fix authorization so that this test passes.
<<<<<<< HEAD
def test_routes_forbidden_config(openreview_context, celery_app, celery_worker):
=======
def test_routes_forbidden_config(openreview_context):
>>>>>>> 385f6e79
    """should return 403 if user does not have permission on config note"""

    openreview_client = openreview_context["openreview_client"]
    test_client = openreview_context["test_client"]
    app = openreview_context["app"]

    conference_id = "AKBC.ws/2019/Conference"
    num_reviewers = 1
    num_papers = 1
    reviews_per_paper = 1
    max_papers = 1
    min_papers = 0
    alternates = 0

    conference = clean_start_conference(
        openreview_client,
        conference_id,
        num_reviewers,
        num_papers,
        reviews_per_paper,
    )

    reviewers_id = conference.get_reviewers_id()

    config = {
        "title": "integration-test",
        "user_demand": str(reviews_per_paper),
        "max_papers": str(max_papers),
        "min_papers": str(min_papers),
        "alternates": str(alternates),
        "config_invitation": "{}/-/Assignment_Configuration".format(
            reviewers_id
        ),
        "paper_invitation": conference.get_blind_submission_id(),
        "assignment_invitation": conference.get_paper_assignment_id(
            reviewers_id
        ),
        "deployed_assignment_invitation": conference.get_paper_assignment_id(
            reviewers_id, deployed=True
        ),
        "invite_assignment_invitation": conference.get_paper_assignment_id(
            reviewers_id, invite=True
        ),
        "aggregate_score_invitation": "{}/-/Aggregate_Score".format(
            reviewers_id
        ),
        "conflicts_invitation": conference.get_conflict_score_id(reviewers_id),
        "custom_max_papers_invitation": "{}/-/Custom_Max_Papers".format(
            reviewers_id
        ),
        "match_group": reviewers_id,
        "scores_specification": {
            conference.get_affinity_score_id(reviewers_id): {
                "weight": 1.0,
                "default": 0.0,
            }
        },
        "status": "Initialized",
        "solver": "FairFlow",
    }

    config_note = openreview.Note(
        **{
            "invitation": "{}/-/Assignment_Configuration".format(reviewers_id),
            "readers": [conference.get_id()],
            "writers": [conference.get_id()],
            "signatures": [conference.get_id()],
            "content": config,
        }
    )

    config_note = openreview_client.post_note(config_note)
    assert config_note

    guest_client = openreview.Client(
        username="", password="", baseurl=app.config["OPENREVIEW_BASEURL"]
    )

    forbidden_response = test_client.post(
        "/match",
        data=json.dumps({"configNoteId": config_note.id}),
        content_type="application/json",
        headers=guest_client.headers,
    )
    assert forbidden_response.status_code == 403


<<<<<<< HEAD
def test_routes_already_running_or_complete(openreview_context, celery_app, celery_worker):
=======
def test_routes_already_running_or_complete(openreview_context):
>>>>>>> 385f6e79
    """should return 400 if the match is already running or complete"""

    openreview_client = openreview_context["openreview_client"]
    test_client = openreview_context["test_client"]

    conference_id = "AKBC.ws/2019/Conference"
    num_reviewers = 1
    num_papers = 1
    reviews_per_paper = 1
    max_papers = 1
    min_papers = 0
    alternates = 0

    conference = clean_start_conference(
        openreview_client,
        conference_id,
        num_reviewers,
        num_papers,
        reviews_per_paper,
    )

    reviewers_id = conference.get_reviewers_id()

    config = {
        "title": "integration-test",
        "user_demand": str(reviews_per_paper),
        "max_papers": str(max_papers),
        "min_papers": str(min_papers),
        "alternates": str(alternates),
        "config_invitation": "{}/-/Assignment_Configuration".format(
            reviewers_id
        ),
        "paper_invitation": conference.get_blind_submission_id(),
        "assignment_invitation": conference.get_paper_assignment_id(
            reviewers_id
        ),
        "deployed_assignment_invitation": conference.get_paper_assignment_id(
            reviewers_id, deployed=True
        ),
        "invite_assignment_invitation": conference.get_paper_assignment_id(
            reviewers_id, invite=True
        ),
        "aggregate_score_invitation": "{}/-/Aggregate_Score".format(
            reviewers_id
        ),
        "conflicts_invitation": conference.get_conflict_score_id(reviewers_id),
        "custom_max_papers_invitation": "{}/-/Custom_Max_Papers".format(
            reviewers_id
        ),
        "match_group": reviewers_id,
        "scores_specification": {
            conference.get_affinity_score_id(reviewers_id): {
                "weight": 1.0,
                "default": 0.0,
            }
        },
        "status": "Running",
        "solver": "FairFlow",
    }

    config_note = openreview.Note(
        **{
            "invitation": "{}/-/Assignment_Configuration".format(reviewers_id),
            "readers": [conference.get_id()],
            "writers": [conference.get_id()],
            "signatures": [conference.get_id()],
            "content": config,
        }
    )

    config_note = openreview_client.post_note(config_note)
    assert config_note

    already_running_response = test_client.post(
        "/match",
        data=json.dumps({"configNoteId": config_note.id}),
        content_type="application/json",
        headers=openreview_client.headers,
    )
    assert already_running_response.status_code == 400

    config_note = openreview_client.get_note(config_note.id)
    assert config_note.content["status"] == "Running"

    config_note.content["status"] = "Complete"
    config_note = openreview_client.post_note(config_note)
    assert config_note
    print("config note set to: ", config_note.content["status"])

    already_complete_response = test_client.post(
        "/match",
        data=json.dumps({"configNoteId": config_note.id}),
        content_type="application/json",
        headers=openreview_client.headers,
    )
    assert already_complete_response.status_code == 400
    config_note = openreview_client.get_note(config_note.id)
<<<<<<< HEAD
    assert config_note.content['status'] == 'Complete'
=======
    assert config_note.content["status"] == "Complete"


def test_integration_empty_reviewers_list_error(openreview_context):
    """
    Test to check en exception is thrown when the reviewers list is empty.
    """
    openreview_client = openreview_context["openreview_client"]
    test_client = openreview_context["test_client"]

    conference_id = "AKBC.ws/2021/Conference"
    num_reviewers = 0
    num_papers = 10
    reviews_per_paper = 3
    max_papers = 5
    min_papers = 1
    alternates = 0

    conference = clean_start_conference(
        openreview_client,
        conference_id,
        num_reviewers,
        num_papers,
        reviews_per_paper,
    )

    reviewers_id = conference.get_reviewers_id()

    config = {
        "title": "integration-test",
        "user_demand": str(reviews_per_paper),
        "max_papers": str(max_papers),
        "min_papers": str(min_papers),
        "alternates": str(alternates),
        "config_invitation": "{}/-/Assignment_Configuration".format(
            reviewers_id
        ),
        "paper_invitation": conference.get_blind_submission_id(),
        "assignment_invitation": conference.get_paper_assignment_id(
            reviewers_id
        ),
        "deployed_assignment_invitation": conference.get_paper_assignment_id(
            reviewers_id, deployed=True
        ),
        "invite_assignment_invitation": conference.get_paper_assignment_id(
            reviewers_id, invite=True
        ),
        "aggregate_score_invitation": "{}/-/Aggregate_Score".format(
            reviewers_id
        ),
        "conflicts_invitation": conference.get_conflict_score_id(reviewers_id),
        "custom_max_papers_invitation": "{}/-/Custom_Max_Papers".format(
            reviewers_id
        ),
        "match_group": reviewers_id,
        "scores_specification": {
            conference.get_affinity_score_id(reviewers_id): {
                "weight": 1.0,
                "default": 0.0,
            }
        },
        "status": "Initialized",
        "solver": "FairFlow",
    }

    config_note = openreview.Note(
        **{
            "invitation": "{}/-/Assignment_Configuration".format(reviewers_id),
            "readers": [conference.get_id()],
            "writers": [conference.get_id()],
            "signatures": [conference.get_id()],
            "content": config,
        }
    )

    config_note = openreview_client.post_note(config_note)
    assert config_note

    response = test_client.post(
        "/match",
        data=json.dumps({"configNoteId": config_note.id}),
        content_type="application/json",
        headers=openreview_client.headers,
    )
    assert response.status_code == 200

    matcher_status = wait_for_status(openreview_client, config_note.id)
    assert matcher_status.content["status"] == "Error"
    assert (
        matcher_status.content["error_message"]
        == "Reviewers List can not be empty."
    )

    paper_assignment_edges = openreview_client.get_edges(
        label="integration-test",
        invitation=conference.get_paper_assignment_id(
            conference.get_reviewers_id()
        ),
    )

    assert len(paper_assignment_edges) == 0


@pytest.mark.skip  # TODO: how to set number of papers passed as zero
def test_integration_empty_papers_list_error(openreview_context):
    """
    Test to check en exception is thrown when the reviewers list is empty.
    """
    openreview_client = openreview_context["openreview_client"]
    test_client = openreview_context["test_client"]

    conference_id = "AKBC.ws/2022/Conference"
    num_reviewers = 15
    num_papers = 0
    reviews_per_paper = 3
    max_papers = 5
    min_papers = 1
    alternates = 0

    conference = clean_start_conference(
        openreview_client,
        conference_id,
        num_reviewers,
        num_papers,
        reviews_per_paper,
    )

    reviewers_id = conference.get_reviewers_id()

    config = {
        "title": "integration-test",
        "user_demand": str(reviews_per_paper),
        "max_papers": str(max_papers),
        "min_papers": str(min_papers),
        "alternates": str(alternates),
        "config_invitation": "{}/-/Assignment_Configuration".format(
            reviewers_id
        ),
        "paper_invitation": conference.get_blind_submission_id(),
        "assignment_invitation": conference.get_paper_assignment_id(
            reviewers_id
        ),
        "deployed_assignment_invitation": conference.get_paper_assignment_id(
            reviewers_id, deployed=True
        ),
        "invite_assignment_invitation": conference.get_paper_assignment_id(
            reviewers_id, invite=True
        ),
        "aggregate_score_invitation": "{}/-/Aggregate_Score".format(
            reviewers_id
        ),
        "conflicts_invitation": conference.get_conflict_score_id(reviewers_id),
        "custom_max_papers_invitation": "{}/-/Custom_Max_Papers".format(
            reviewers_id
        ),
        "match_group": reviewers_id,
        "scores_specification": {
            conference.get_affinity_score_id(reviewers_id): {
                "weight": 1.0,
                "default": 0.0,
            }
        },
        "status": "Initialized",
        "solver": "FairFlow",
    }

    config_note = openreview.Note(
        **{
            "invitation": "{}/-/Assignment_Configuration".format(reviewers_id),
            "readers": [conference.get_id()],
            "writers": [conference.get_id()],
            "signatures": [conference.get_id()],
            "content": config,
        }
    )

    config_note = openreview_client.post_note(config_note)
    assert config_note

    response = test_client.post(
        "/match",
        data=json.dumps({"configNoteId": config_note.id}),
        content_type="application/json",
        headers=openreview_client.headers,
    )
    assert response.status_code == 200

    matcher_status = wait_for_status(openreview_client, config_note.id)
    assert matcher_status.content["status"] == "Error"
    assert (
        matcher_status.content["error_message"]
        == "Papers List can not be empty."
    )

    paper_assignment_edges = openreview_client.get_edges(
        label="integration-test",
        invitation=conference.get_paper_assignment_id(
            conference.get_reviewers_id()
        ),
    )

    assert len(paper_assignment_edges) == 0
>>>>>>> 385f6e79
<|MERGE_RESOLUTION|>--- conflicted
+++ resolved
@@ -16,21 +16,12 @@
 from conftest import clean_start_conference, wait_for_status
 
 
-<<<<<<< HEAD
 def test_integration_basic(openreview_context, celery_app, celery_worker):
     """
     Basic integration test. Makes use of the OpenReview Builder
     """
-    openreview_client = openreview_context['openreview_client']
-    test_client = openreview_context['test_client']
-=======
-def test_integration_basic(openreview_context):
-    """
-    Basic integration test. Makes use of the OpenReview Builder
-    """
-    openreview_client = openreview_context["openreview_client"]
-    test_client = openreview_context["test_client"]
->>>>>>> 385f6e79
+    openreview_client = openreview_context["openreview_client"]
+    test_client = openreview_context["test_client"]
 
     conference_id = "AKBC.ws/2019/Conference"
     num_reviewers = 10
@@ -111,37 +102,22 @@
     matcher_status = wait_for_status(openreview_client, config_note.id)
     assert matcher_status.content["status"] == "Complete"
 
-<<<<<<< HEAD
-    paper_assignment_edges = openreview_client.get_edges(label='integration-test',
-                                                         invitation=conference.get_paper_assignment_id(
-                                                             conference.get_reviewers_id()))
-=======
     paper_assignment_edges = openreview_client.get_edges(
         label="integration-test",
         invitation=conference.get_paper_assignment_id(
             conference.get_reviewers_id()
         ),
     )
->>>>>>> 385f6e79
 
     assert len(paper_assignment_edges) == num_papers * reviews_per_paper
 
 
-<<<<<<< HEAD
 def test_integration_supply_mismatch_error(openreview_context, celery_app, celery_worker):
     """
     Basic integration test. Makes use of the OpenReview Builder
     """
-    openreview_client = openreview_context['openreview_client']
-    test_client = openreview_context['test_client']
-=======
-def test_integration_supply_mismatch_error(openreview_context):
-    """
-    Basic integration test. Makes use of the OpenReview Builder
-    """
-    openreview_client = openreview_context["openreview_client"]
-    test_client = openreview_context["test_client"]
->>>>>>> 385f6e79
+    openreview_client = openreview_context["openreview_client"]
+    test_client = openreview_context["test_client"]
 
     conference_id = "AKBC.ws/2019/Conference"
     num_reviewers = 10
@@ -220,15 +196,6 @@
     assert response.status_code == 200
 
     matcher_status = wait_for_status(openreview_client, config_note.id)
-<<<<<<< HEAD
-    assert matcher_status.content['status'] == 'No Solution'
-    assert matcher_status.content[
-               'error_message'] == 'Total demand (200) is out of range when min review supply is (10) and max review supply is (10)'
-
-    paper_assignment_edges = openreview_client.get_edges(label='integration-test-2',
-                                                         invitation=conference.get_paper_assignment_id(
-                                                             conference.get_reviewers_id()))
-=======
     assert matcher_status.content["status"] == "No Solution"
     assert (
         matcher_status.content["error_message"]
@@ -241,26 +208,16 @@
             conference.get_reviewers_id()
         ),
     )
->>>>>>> 385f6e79
 
     assert len(paper_assignment_edges) == 0
 
 
-<<<<<<< HEAD
 def test_integration_demand_out_of_supply_range_error(openreview_context, celery_app, celery_worker):
     """
     Test to check that a No Solution is observed when demand is not in the range of min and max supply
     """
-    openreview_client = openreview_context['openreview_client']
-    test_client = openreview_context['test_client']
-=======
-def test_integration_demand_out_of_supply_range_error(openreview_context):
-    """
-    Test to check that a No Solution is observed when demand is not in the range of min and max supply
-    """
-    openreview_client = openreview_context["openreview_client"]
-    test_client = openreview_context["test_client"]
->>>>>>> 385f6e79
+    openreview_client = openreview_context["openreview_client"]
+    test_client = openreview_context["test_client"]
 
     conference_id = "ICLR.cc/2035/Conference"
     num_reviewers = 10
@@ -339,15 +296,6 @@
     assert response.status_code == 200
 
     matcher_status = wait_for_status(openreview_client, config_note.id)
-<<<<<<< HEAD
-    assert matcher_status.content['status'] == 'No Solution'
-    assert matcher_status.content[
-               'error_message'] == 'Total demand (30) is out of range when min review supply is (40) and max review supply is (50)'
-
-    paper_assignment_edges = openreview_client.get_edges(label='integration-test',
-                                                         invitation=conference.get_paper_assignment_id(
-                                                             conference.get_reviewers_id()))
-=======
     assert matcher_status.content["status"] == "No Solution"
     assert (
         matcher_status.content["error_message"]
@@ -360,26 +308,16 @@
             conference.get_reviewers_id()
         ),
     )
->>>>>>> 385f6e79
 
     assert len(paper_assignment_edges) == 0
 
 
-<<<<<<< HEAD
 def test_integration_no_scores(openreview_context, celery_app, celery_worker):
     """
     Basic integration test. Makes use of the OpenReview Builder
     """
-    openreview_client = openreview_context['openreview_client']
-    test_client = openreview_context['test_client']
-=======
-def test_integration_no_scores(openreview_context):
-    """
-    Basic integration test. Makes use of the OpenReview Builder
-    """
-    openreview_client = openreview_context["openreview_client"]
-    test_client = openreview_context["test_client"]
->>>>>>> 385f6e79
+    openreview_client = openreview_context["openreview_client"]
+    test_client = openreview_context["test_client"]
 
     conference_id = "AKBC.ws/2020/Conference"
     num_reviewers = 10
@@ -457,33 +395,20 @@
     config_note = openreview_client.get_note(config_note.id)
     assert matcher_status.content["status"] == "Complete"
 
-<<<<<<< HEAD
-    paper_assignment_edges = openreview_client.get_edges(label='integration-test',
-                                                         invitation=conference.get_paper_assignment_id(
-                                                             conference.get_reviewers_id()))
-=======
     paper_assignment_edges = openreview_client.get_edges(
         label="integration-test",
         invitation=conference.get_paper_assignment_id(
             conference.get_reviewers_id()
         ),
     )
->>>>>>> 385f6e79
 
     assert len(paper_assignment_edges) == num_papers * reviews_per_paper
 
 
-<<<<<<< HEAD
 def test_routes_invalid_invitation(openreview_context, celery_app, celery_worker):
     """"""
-    openreview_client = openreview_context['openreview_client']
-    test_client = openreview_context['test_client']
-=======
-def test_routes_invalid_invitation(openreview_context):
-    """"""
-    openreview_client = openreview_context["openreview_client"]
-    test_client = openreview_context["test_client"]
->>>>>>> 385f6e79
+    openreview_client = openreview_context["openreview_client"]
+    test_client = openreview_context["test_client"]
 
     conference_id = "AKBC.ws/2019/Conference"
     num_reviewers = 10
@@ -566,18 +491,11 @@
     assert config_note.content["status"] == "Error"
 
 
-<<<<<<< HEAD
 
 def test_routes_missing_header(openreview_context, celery_app, celery_worker):
     """request with missing header should response with 400"""
-    openreview_client = openreview_context['openreview_client']
-    test_client = openreview_context['test_client']
-=======
-def test_routes_missing_header(openreview_context):
-    """request with missing header should response with 400"""
-    openreview_client = openreview_context["openreview_client"]
-    test_client = openreview_context["test_client"]
->>>>>>> 385f6e79
+    openreview_client = openreview_context["openreview_client"]
+    test_client = openreview_context["test_client"]
 
     conference_id = "AKBC.ws/2019/Conference"
     num_reviewers = 10
@@ -655,11 +573,7 @@
     assert missing_header_response.status_code == 400
 
 
-<<<<<<< HEAD
 def test_routes_missing_config(openreview_context, celery_app, celery_worker):
-=======
-def test_routes_missing_config(openreview_context):
->>>>>>> 385f6e79
     """should return 404 if config note doesn't exist"""
 
     openreview_client = openreview_context["openreview_client"]
@@ -675,17 +589,11 @@
 
 
 @pytest.mark.skip  # TODO: fix the authorization so that this test passes.
-def test_routes_bad_token(openreview_context):
+def test_routes_bad_token(openreview_context, celery_app, celery_worker):
     """should return 400 if token is bad"""
-<<<<<<< HEAD
-    openreview_client = openreview_context['openreview_client']
-    test_client = openreview_context['test_client']
-    app = openreview_context['app']
-=======
     openreview_client = openreview_context["openreview_client"]
     test_client = openreview_context["test_client"]
     app = openreview_context["app"]
->>>>>>> 385f6e79
 
     bad_token_response = test_client.post(
         "/match",
@@ -697,11 +605,7 @@
 
 
 @pytest.mark.skip  # TODO: fix authorization so that this test passes.
-<<<<<<< HEAD
 def test_routes_forbidden_config(openreview_context, celery_app, celery_worker):
-=======
-def test_routes_forbidden_config(openreview_context):
->>>>>>> 385f6e79
     """should return 403 if user does not have permission on config note"""
 
     openreview_client = openreview_context["openreview_client"]
@@ -789,11 +693,7 @@
     assert forbidden_response.status_code == 403
 
 
-<<<<<<< HEAD
 def test_routes_already_running_or_complete(openreview_context, celery_app, celery_worker):
-=======
-def test_routes_already_running_or_complete(openreview_context):
->>>>>>> 385f6e79
     """should return 400 if the match is already running or complete"""
 
     openreview_client = openreview_context["openreview_client"]
@@ -891,9 +791,6 @@
     )
     assert already_complete_response.status_code == 400
     config_note = openreview_client.get_note(config_note.id)
-<<<<<<< HEAD
-    assert config_note.content['status'] == 'Complete'
-=======
     assert config_note.content["status"] == "Complete"
 
 
@@ -1095,5 +992,4 @@
         ),
     )
 
-    assert len(paper_assignment_edges) == 0
->>>>>>> 385f6e79
+    assert len(paper_assignment_edges) == 0